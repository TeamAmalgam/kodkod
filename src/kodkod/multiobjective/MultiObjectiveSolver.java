--- conflicted
+++ resolved
@@ -16,7 +16,6 @@
 import kodkod.instance.Bounds;
 import kodkod.multiobjective.algorithms.PartitionedGuidedImprovementAlgorithm;
 import kodkod.multiobjective.algorithms.MultiObjectiveAlgorithm;
-import kodkod.multiobjective.algorithms.OverlappingGuidedImprovementAlgorithm;
 import kodkod.multiobjective.concurrency.BlockingSolutionIterator;
 import kodkod.multiobjective.concurrency.SolutionNotifier;
 import kodkod.multiobjective.concurrency.TranslatingBlockingQueueSolutionNotifier;
@@ -25,78 +24,6 @@
 
 public final class MultiObjectiveSolver implements KodkodSolver {
 
-<<<<<<< HEAD
-    final MultiObjectiveAlgorithm algorithm;
-    final SolutionNotifier solutionNotifier;
-    final BlockingSolutionIterator solutionIterator;
-    final BlockingQueue<Solution> solutionQueue;
-    MultiObjectiveProblem problem;
-
-    final Solver kodkodSolver;
-    final MultiObjectiveOptions options;
-
-    public MultiObjectiveSolver() {
-        options = new MultiObjectiveOptions();
-        kodkodSolver = new Solver(options.getKodkodOptions());
-
-        solutionQueue = new LinkedBlockingQueue<Solution>();
-        solutionIterator = new BlockingSolutionIterator(solutionQueue);
-        algorithm = new PartitionedGuidedImprovementAlgorithm("PGIA", options);
-        solutionNotifier = new TranslatingBlockingQueueSolutionNotifier(solutionQueue);
-    }
-
-    public StepCounter getCountCallsOnEachMovementToParetoFront(){
-        return algorithm.getCountCallsOnEachMovementToParetoFront();
-    }
-
-    public Solver getKodkodSolver() {
-        return kodkodSolver;
-    }
-
-    public MultiObjectiveOptions multiObjectiveOptions() {
-        return options;
-    }
-
-    @Override
-    public Options options() {
-        return kodkodSolver.options();
-    }
-
-    @Override
-    public Solution solve(Formula formula, Bounds bounds)
-            throws HigherOrderDeclException, UnboundLeafException,
-            AbortedException {
-        return kodkodSolver.solve(formula, bounds);
-    }
-
-    @Override
-    public void free() {
-        kodkodSolver.free();
-    }
-
-    public Iterator<Solution> solveAll(final Formula formula, final Bounds bounds, final SortedSet<Objective>objectives )
-            throws HigherOrderDeclException, UnboundLeafException, AbortedException {
-        if (objectives != null) {
-            problem = new MultiObjectiveProblem(bounds, formula, objectives);
-
-            Thread solverThread = new Thread(new Runnable() {
-                public void run() {
-                    algorithm.multiObjectiveSolve(problem, solutionNotifier);
-                }
-            });
-            solverThread.start();
-
-            return solutionIterator;
-        }
-        else {
-            return kodkodSolver.solveAll(formula, bounds);
-        }
-    }
-
-    public Stats getStats() {
-        return algorithm.getStats();
-    }
-=======
 	final MultiObjectiveAlgorithm algorithm;
 	final SolutionNotifier solutionNotifier;
 	final BlockingSolutionIterator solutionIterator;
@@ -112,7 +39,7 @@
 
 		solutionQueue = new LinkedBlockingQueue<Solution>();
 		solutionIterator = new BlockingSolutionIterator(solutionQueue);
-		algorithm = new OverlappingGuidedImprovementAlgorithm("OGIA", options);
+		algorithm = new PartitionedGuidedImprovementAlgorithm("PGIA", options);
 		solutionNotifier = new TranslatingBlockingQueueSolutionNotifier(solutionQueue);
 	}
 	
@@ -167,5 +94,4 @@
 	public Stats getStats() {
 		return algorithm.getStats();
 	}
->>>>>>> e4f57441
 }