package kodkod.multiobjective.algorithms;

import java.util.ArrayList;
import java.util.Collection;
import java.util.List;
import java.util.logging.Level;
import java.util.logging.Logger;

import kodkod.ast.Formula;
import kodkod.engine.Solution;
import kodkod.engine.IncrementalSolver;
import kodkod.instance.Bounds;
import kodkod.multiobjective.MetricPoint;
import kodkod.multiobjective.MultiObjectiveOptions;
import kodkod.multiobjective.MultiObjectiveProblem;
import kodkod.multiobjective.concurrency.SolutionNotifier;
import kodkod.multiobjective.statistics.StepCounter;

public final class IncrementalGuidedImprovementAlgorithm extends MultiObjectiveAlgorithm {

	/*
	 * turn on this variable to enable the step counter. It will
	 * count how many steps were taken from a base point to a Pareto point
	 * and report the results in a file specified over the variable filename
	 */

	public IncrementalGuidedImprovementAlgorithm(final String desc, final MultiObjectiveOptions options) {
		super(desc, options, Logger.getLogger(IncrementalGuidedImprovementAlgorithm.class.toString()));
	}
	
	@Override
	public void multiObjectiveSolve(final MultiObjectiveProblem problem, final SolutionNotifier notifier) {
		// set the bit width
		setBitWidth(problem.getBitWidth());

		// for the evaluation we need a step counter
		this.counter = new StepCounter();

		IncrementalSolver solver = IncrementalSolver.solver(getOptions());

		//begin, amongst others, start the timer
		begin();
		
		final List<Formula> exclusionConstraints = new ArrayList<Formula>();
		exclusionConstraints.add(problem.getConstraints());
		
		// Throw a dart and get a starting point.
<<<<<<< HEAD
		Solution solution = incrementalSolveFirst(solver, Formula.and(exclusionConstraints), problem.getBounds(), problem, null);
		counter.countStep();
=======
		Formula constraint = Formula.and(exclusionConstraints);
		Solution solution = solver.solve(constraint, problem.getBounds());
		incrementStats(solution, problem, constraint, true, null);
		solveFirstStats(solution);
>>>>>>> a1d193fd

		// While the current solution is satisfiable try to find a better one.
		while (isSat(solution)) {
			MetricPoint currentValues = null;
			Solution previousSolution = null;

			// Work our way up to the pareto front.
			while (isSat(solution)) {
				currentValues = MetricPoint.measure(solution, problem.getObjectives(), getOptions());
				logger.log(Level.FINE, "Found a solution. At time: {0}, Improving on {1}", new Object[] { Integer.valueOf((int)((System.currentTimeMillis()-startTime)/1000)),  currentValues.values() });

				final Formula improvementConstraints = currentValues.parametrizedImprovementConstraints();
				
				previousSolution = solution;
				solution = solver.solve(improvementConstraints, new Bounds(problem.getBounds().universe()));
				incrementStats(solution, problem, improvementConstraints, false, improvementConstraints);

				counter.countStep();
			}

			// We can't find anything better, so the previous solution is a pareto point.
			foundParetoPoint(currentValues);

      // Free the solver's resources since we will be creating a new solver.
			solver.free();

			if (!options.allSolutionsPerPoint()) {
				tell(notifier, previousSolution, currentValues);
			} else {
				// magnifying glass				
				final Collection<Formula> assignmentsConstraints = currentValues.assignmentConstraints();
				assignmentsConstraints.add(problem.getConstraints());
				int solutionsFound = magnifier(Formula.and(assignmentsConstraints), problem.getBounds(), currentValues, notifier);
				logger.log(Level.FINE, "Magnifying glass found {0} solution(s). At time: {1}", new Object[] {Integer.valueOf(solutionsFound), Integer.valueOf((int)((System.currentTimeMillis()-startTime)/1000))});
			}

			// Find another starting point.
			solver = IncrementalSolver.solver(getOptions());
			exclusionConstraints.add(currentValues.exclusionConstraint());
			
			constraint = Formula.and(exclusionConstraints);
			solution = solver.solve(constraint, problem.getBounds());
			incrementStats(solution, problem, constraint, true, null);
			
			//count this step but first go to new index because it's a new base point
			counter.nextIndex();
			counter.countStep();
		}
		logger.log(Level.FINE, "All Pareto points found. At time: {0}", Integer.valueOf((int)(System.currentTimeMillis()-startTime)/1000));

		end(notifier);
		debugWriteStatistics();	
	}
}
<|MERGE_RESOLUTION|>--- conflicted
+++ resolved
@@ -45,15 +45,12 @@
 		exclusionConstraints.add(problem.getConstraints());
 		
 		// Throw a dart and get a starting point.
-<<<<<<< HEAD
-		Solution solution = incrementalSolveFirst(solver, Formula.and(exclusionConstraints), problem.getBounds(), problem, null);
-		counter.countStep();
-=======
 		Formula constraint = Formula.and(exclusionConstraints);
 		Solution solution = solver.solve(constraint, problem.getBounds());
+		
 		incrementStats(solution, problem, constraint, true, null);
 		solveFirstStats(solution);
->>>>>>> a1d193fd
+		counter.countStep();
 
 		// While the current solution is satisfiable try to find a better one.
 		while (isSat(solution)) {
