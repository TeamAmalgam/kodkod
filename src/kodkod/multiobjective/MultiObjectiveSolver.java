--- conflicted
+++ resolved
@@ -40,11 +40,7 @@
 
 		solutionQueue = new LinkedBlockingQueue<Solution>();
 		solutionIterator = new BlockingSolutionIterator(solutionQueue);
-<<<<<<< HEAD
-		algorithm = new IncrementalGuidedImprovementAlgorithm("CGIA", options);
-=======
 		algorithm = new OverlappingGuidedImprovementAlgorithm("OGIA", options);
->>>>>>> b7e6517b
 		solutionNotifier = new TranslatingBlockingQueueSolutionNotifier(solutionQueue);
 	}
 	
