package kodkod.multiobjective.algorithms;

import java.util.Iterator;
import java.util.logging.Level;
import java.util.logging.Logger;

import kodkod.ast.Formula;
import kodkod.engine.Solution;
import kodkod.engine.Solver;
import kodkod.engine.config.Options;
import kodkod.engine.satlab.SATFactory;
import kodkod.instance.Bounds;
import kodkod.multiobjective.MeasuredSolution;
import kodkod.multiobjective.MetricPoint;
import kodkod.multiobjective.MultiObjectiveOptions;
import kodkod.multiobjective.MultiObjectiveProblem;
import kodkod.multiobjective.concurrency.SolutionNotifier;
import kodkod.multiobjective.statistics.StatKey;
import kodkod.multiobjective.statistics.Stats;
import kodkod.multiobjective.statistics.StepCounter;

public abstract class MultiObjectiveAlgorithm {

	private final String desc;
	private final Solver internalSolver;
	private final Stats stats;

	protected final long startTime;
	protected final Logger logger;
	protected StepCounter counter;
	protected final MultiObjectiveOptions options;

	public MultiObjectiveAlgorithm(final String desc, final MultiObjectiveOptions options, Logger logger) {
		this.logger = logger;
		this.desc = desc;
		this.internalSolver = new Solver(options.getKodkodOptions());
		this.stats = new Stats(this.getClass().getName(), desc);
		this.options = options;
		this.startTime = System.currentTimeMillis();
	}
<<<<<<< HEAD

	public abstract void multiObjectiveSolve(final MultiObjectiveProblem problem, SolutionNotifier notifier);
=======
	
  protected abstract void multiObjectiveSolveImpl(final MultiObjectiveProblem proble, SolutionNotifier notifier);

	public final void multiObjectiveSolve(final MultiObjectiveProblem problem, SolutionNotifier notifier) {
    try {
      multiObjectiveSolveImpl(problem, notifier);
    } catch (Throwable e) {
      notifier.exception(e);
    }
  }
>>>>>>> 435ef75a

	public Options getOptions() {
		return internalSolver.options();
	}

	public StepCounter getCountCallsOnEachMovementToParetoFront(){
		return this.counter;
	}

	protected void setCNFOutputFile(final String filePath) {
		final Options options = internalSolver.options();
		final String executable = null;
		final String tempInput = filePath;
		final String tempOutput = "";
		final String cnfOptions = "";
		final SATFactory cnfSolver = SATFactory.externalFactory(executable, tempInput, tempOutput, cnfOptions);
		options.setSolver(cnfSolver);
	}

	protected void setSymmetryBreaking(int value) {
		final Options options = internalSolver.options();
		options.setSymmetryBreaking(value);
	}

	protected void setBitWidth(final int bitWidth) {
		internalSolver.options().setBitwidth(bitWidth);
	}

	public static boolean isSat(final Solution solution) {
		return solution.outcome().equals(Solution.Outcome.SATISFIABLE) || solution.outcome().equals(Solution.Outcome.TRIVIALLY_SATISFIABLE);
	}

	protected void foundParetoPoint(MetricPoint metricpoint) {
		stats.increment(StatKey.OPTIMAL_METRIC_POINTS);
		logger.log(Level.FINE, "Found Pareto point with values: {0}", metricpoint.values());
	}

	protected void begin() {
		stats.begin();
	}

	protected void end(final SolutionNotifier notifier) {
		stats.end();
		stats.checkForValidFinalState();
		notifier.done();
	}

	protected int magnifier(final Formula formula, final Bounds bounds, final MetricPoint metricPoint, final SolutionNotifier notifier) {
	    return magnifier(formula, bounds, metricPoint, notifier, internalSolver);
	}

	// Returns an int specifying the number of solutions found at the Pareto point
	protected int magnifier(final Formula formula, final Bounds bounds, final MetricPoint metricPoint, final SolutionNotifier notifier, final Solver solver) {
		boolean isFirst = true;
		int numberSolutions = 0;
		for (final Iterator<Solution> i = solver.solveAll(formula, bounds); i.hasNext(); ) {
			final Solution solution = i.next();
			if (isSat(solution)) {
				stats.increment(StatKey.MAGNIFIER_SAT_CALL);
				numberSolutions++;
				tell(notifier, solution, metricPoint);
			} else {
				stats.increment(StatKey.MAGNIFIER_UNSAT_CALL);
			}
			if (isFirst) {
				// we only need to translate once here, so only count that once
				isFirst = false;
				stats.increment(StatKey.MAGNIFIER_TIME, solution.stats().translationTime());
			}
			stats.increment(StatKey.MAGNIFIER_TIME, solution.stats().solvingTime());
		}
		return numberSolutions;
	}

	protected void tell(final SolutionNotifier notifier, final Solution solution, final MetricPoint metricPoint) {
		stats.increment(StatKey.OPTIMAL_SOLNS);
		notifier.tell(solution, metricPoint);
	}

	protected void tell(final SolutionNotifier notifier, final MeasuredSolution solution) {
		stats.increment(StatKey.OPTIMAL_SOLNS);
		notifier.tell(solution);
	}

	public Stats getStats() {
		return stats;
	}

	public String getDesc() {
		return desc;
	}

	protected Solver getSolver() {
		return internalSolver;
	}

	/**
	 * Method to increment Stats counters each time a solution is found
	 * - Also adds the summary for the specific call using detailed information about the specific SAT call
	 */
	protected void incrementStats(final Solution solution, final MultiObjectiveProblem problem, final Formula formula, final boolean first, final Formula improvementConstraints){
		if (isSat(solution)) {
			getStats().increment(StatKey.REGULAR_SAT_CALL);

			getStats().increment(StatKey.REGULAR_SAT_TIME, solution.stats().translationTime());
			getStats().increment(StatKey.REGULAR_SAT_TIME, solution.stats().solvingTime());


			getStats().increment(StatKey.REGULAR_SAT_TIME_TRANSLATION, solution.stats().translationTime());
			getStats().increment(StatKey.REGULAR_SAT_TIME_SOLVING, solution.stats().solvingTime());

			// Adding Individual instance.
			MetricPoint obtainedValues = MetricPoint.measure(solution, problem.getObjectives(), getOptions());
			this.getStats().addSummaryIndividualCall(StatKey.REGULAR_SAT_CALL, solution.stats().translationTime(), solution.stats().solvingTime(), formula, problem.getBounds(), first, obtainedValues, improvementConstraints);
		} else {
			getStats().increment(StatKey.REGULAR_UNSAT_CALL);

			getStats().increment(StatKey.REGULAR_UNSAT_TIME, solution.stats().translationTime());
			getStats().increment(StatKey.REGULAR_UNSAT_TIME, solution.stats().solvingTime());

			getStats().increment(StatKey.REGULAR_UNSAT_TIME_TRANSLATION, solution.stats().translationTime());
			getStats().increment(StatKey.REGULAR_UNSAT_TIME_SOLVING, solution.stats().solvingTime());

			this.getStats().addSummaryIndividualCall(StatKey.REGULAR_UNSAT_CALL, solution.stats().translationTime(), solution.stats().solvingTime(), formula, problem.getBounds(), first, null, improvementConstraints);
		}
	}

	protected void solveFirstStats(Solution solution){
		getStats().set(StatKey.CLAUSES, solution.stats().clauses());
		getStats().set(StatKey.VARIABLES, solution.stats().primaryVariables());
	}

	/**
	 * Method to print debug statistics after computing the pareto front at the end of algorithm
	 */
	protected void debugWriteStatistics(){
        StringBuilder sb = new StringBuilder("Solver statistics:\n");
        sb.append("\t# Sat Call: ");
        sb.append(this.getStats().get(StatKey.REGULAR_SAT_CALL));
        sb.append("\n");
        sb.append("\t# Unsat Call: ");
        sb.append(this.getStats().get(StatKey.REGULAR_UNSAT_CALL));
        sb.append("\n");

        sb.append("\t# Total Time in Sat Calls: ");
        sb.append(this.getStats().get(StatKey.REGULAR_SAT_TIME));
        sb.append("\n");
        sb.append("\t# Total Time in Sat Calls Solving: ");
        sb.append(this.getStats().get(StatKey.REGULAR_SAT_TIME_SOLVING));
        sb.append("\n");
        sb.append("\t# Total Time in Sat Calls Translating: ");
        sb.append(this.getStats().get(StatKey.REGULAR_SAT_TIME_TRANSLATION));
        sb.append("\n");

        sb.append("\t# Total Time in Unsat Calls: ");
        sb.append(this.getStats().get(StatKey.REGULAR_UNSAT_TIME));
        sb.append("\n");
        sb.append("\t# Total Time in Unsat Calls Solving: ");
        sb.append(this.getStats().get(StatKey.REGULAR_UNSAT_TIME_SOLVING));
        sb.append("\n");
        sb.append("\t# Total Time in Unsat Calls Translating: ");
        sb.append(this.getStats().get(StatKey.REGULAR_UNSAT_TIME_TRANSLATION));
        sb.append("\n");

        sb.append("\t# Magnifier Sat Call: ");
        sb.append(this.getStats().get(StatKey.MAGNIFIER_SAT_CALL));
        sb.append("\n");
        sb.append("\t# Magnifier Unsat Call: ");
        sb.append(this.getStats().get(StatKey.MAGNIFIER_UNSAT_CALL));
        sb.append("\n");
        sb.append("\t# Total Time in Magnifier: ");
        sb.append(this.getStats().get(StatKey.MAGNIFIER_TIME));

        logger.log(Level.FINE, sb.toString());
	}

	@Override
	public String toString() {
		return "MultiObjectiveSolver [stats=" + stats + "]";
	}
}<|MERGE_RESOLUTION|>--- conflicted
+++ resolved
@@ -37,12 +37,8 @@
 		this.stats = new Stats(this.getClass().getName(), desc);
 		this.options = options;
 		this.startTime = System.currentTimeMillis();
-	}
-<<<<<<< HEAD
-
-	public abstract void multiObjectiveSolve(final MultiObjectiveProblem problem, SolutionNotifier notifier);
-=======
-	
+	}	
+ 
   protected abstract void multiObjectiveSolveImpl(final MultiObjectiveProblem proble, SolutionNotifier notifier);
 
 	public final void multiObjectiveSolve(final MultiObjectiveProblem problem, SolutionNotifier notifier) {
@@ -52,9 +48,8 @@
       notifier.exception(e);
     }
   }
->>>>>>> 435ef75a
-
-	public Options getOptions() {
+
+  public Options getOptions() {
 		return internalSolver.options();
 	}
 
